--- conflicted
+++ resolved
@@ -31,13 +31,7 @@
                     async (dc, args, next) => { await dc.Context.SendActivityAsync("step3"); },
                 });
 
-<<<<<<< HEAD
-                var state = ConversationState<Dictionary<string, object>>.Get(turnContext);
-
                 var dialogCompletion = await waterfall.ContinueAsync(turnContext, state);
-=======
-                var dialogCompletion = await waterfall.Continue(turnContext, state);
->>>>>>> f8177a80
                 if (!dialogCompletion.IsActive && !dialogCompletion.IsCompleted)
                 {
                     await waterfall.BeginAsync(turnContext, state);
