--- conflicted
+++ resolved
@@ -1,4 +1,4 @@
-// Copyright (c) Microsoft Corporation. All rights reserved.
+/ Copyright (c) Microsoft Corporation. All rights reserved.
 // Licensed under the MIT License.
 
 using System;
@@ -40,11 +40,7 @@
             return false;
         });
 
-<<<<<<< HEAD
         public bool HasStorage()
-=======
-        public static bool CheckStorageEmulator()
->>>>>>> 2c92624d
         {
             return this.store != null;
         }
@@ -54,7 +50,6 @@
         [ClassInitialize]
         public static void Initialize(TestContext context)
         {
-<<<<<<< HEAD
             cloudStorageAccount = (hasStorageEmulator.Value) ? CloudStorageAccount.DevelopmentStorageAccount : null;
             var connectionString = Environment.GetEnvironmentVariable("STORAGECONNECTIONSTRING");
             if (!String.IsNullOrEmpty(connectionString))
@@ -63,14 +58,6 @@
             if (cloudStorageAccount != null)
             {
                 cloudStorageAccount.CreateCloudBlobClient().GetContainerReference(nameof(BlobTranscriptTests).ToLower()).DeleteIfExistsAsync().Wait();
-=======
-            if (CheckStorageEmulator())
-            {
-                var containerName = "BlobTranscriptTests".ToLower();
-                var blobClient = CloudStorageAccount.DevelopmentStorageAccount.CreateCloudBlobClient();
-                var container = blobClient.GetContainerReference(containerName);
-                container.DeleteIfExistsAsync().Wait();
->>>>>>> 2c92624d
             }
         }
 
