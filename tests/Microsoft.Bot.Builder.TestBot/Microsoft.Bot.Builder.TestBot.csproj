--- conflicted
+++ resolved
@@ -2,10 +2,7 @@
 
   <PropertyGroup>
     <TargetFramework>netcoreapp2.1</TargetFramework>
-<<<<<<< HEAD
-=======
     <UserSecretsId>f277272c-9113-411f-addd-a4acfa9701a2</UserSecretsId>
->>>>>>> 4a7b5a52
   </PropertyGroup>
 
   <ItemGroup>
