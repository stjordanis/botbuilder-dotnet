﻿// Copyright (c) Microsoft Corporation. All rights reserved.
// Licensed under the MIT License.

using System.Collections.Generic;
using System.Linq;
using System.Threading.Tasks;
using Microsoft.Bot.Builder.Adapters;
using Microsoft.Bot.Builder.Dialogs;
using Microsoft.Bot.Builder.Dialogs.Choices;
using Microsoft.Bot.Builder.Tests;
using Microsoft.Bot.Schema;
using Microsoft.Recognizers.Text;
using Microsoft.VisualStudio.TestTools.UnitTesting;

namespace Microsoft.Bot.Builder.Transcripts.Tests
{
    [TestClass]
    public class DialogsTests
    {
        public TestContext TestContext { get; set; }

        [TestMethod]
        public async Task AttachmentPrompt()
        {
            var activities = TranscriptUtilities.GetFromTestContext(TestContext);
            var convState = new ConversationState(new MemoryStorage());
            var testProperty = convState.CreateProperty<Dictionary<string, object>>("test", () => new Dictionary<string, object>());

            TestAdapter adapter = new TestAdapter()
                .Use(convState);

            await new TestFlow(adapter, async (turnContext) =>
            {
<<<<<<< HEAD
                var state = ConversationState<Dictionary<string, object>>.Get(turnContext);
                var prompt = new AttachmentPrompt();

                var dialogCompletion = await prompt.ContinueAsync(turnContext, state);
                if (!dialogCompletion.IsActive && !dialogCompletion.IsCompleted)
                {
                    await prompt.BeginAsync(turnContext, state, new PromptOptions { PromptString = "please add an attachment." });
                }
                else if (dialogCompletion.IsCompleted)
=======
                if (turnContext.Activity.Type == ActivityTypes.Message)
>>>>>>> f8177a80
                {
                    var state = await testProperty.GetAsync(turnContext);
                    var prompt = new AttachmentPrompt();

                    var dialogCompletion = await prompt.Continue(turnContext, state);
                    if (!dialogCompletion.IsActive && !dialogCompletion.IsCompleted)
                    {
                        await prompt.Begin(turnContext, state, new PromptOptions { PromptString = "please add an attachment." });
                    }
                    else if (dialogCompletion.IsCompleted)
                    {
                        var attachmentResult = (AttachmentResult)dialogCompletion.Result;
                        var reply = (string)attachmentResult.Attachments.First().Content;
                        await turnContext.SendActivityAsync(reply);
                    }
                }
            })
            .Test(activities)
            .StartTestAsync();
        }

        [TestMethod]
        public async Task ChoicePrompt()
        {
            var dialogs = new DialogSet();

            dialogs.Add("test-prompt", new Dialogs.ChoicePrompt(Culture.English) { Style = ListStyle.Inline });

            var promptOptions = new ChoicePromptOptions
            {
                Choices = new List<Choice>
                {
                    new Choice { Value = "red" },
                    new Choice { Value = "green" },
                    new Choice { Value = "blue" },
                },
                RetryPromptString = "I didn't catch that. Select a color from the list."
            };

            dialogs.Add("test",
                new WaterfallStep[]
                {
                    async (dc, args, next) =>
                    {
                        await dc.PromptAsync("test-prompt", "favorite color?", promptOptions);
                    },
                    async (dc, args, next) =>
                    {
                        var choiceResult = (ChoiceResult)args;
                        await dc.Context.SendActivityAsync($"Bot received the choice '{choiceResult.Value.Value}'.");
                        await dc.EndAsync();
                    }
                }
            );

            var activities = TranscriptUtilities.GetFromTestContext(TestContext);

            var convState = new ConversationState(new MemoryStorage());
            var testProperty = convState.CreateProperty<Dictionary<string, object>>("test", () => new Dictionary<string, object>());

            TestAdapter adapter = new TestAdapter()
                .Use(convState);

            await new TestFlow(adapter, async (turnContext) =>
            {
                if (turnContext.Activity.Type == ActivityTypes.Message)
                {
                    var state = await testProperty.GetAsync(turnContext);
                    var dc = dialogs.CreateContext(turnContext, state);

<<<<<<< HEAD
                await dc.ContinueAsync();

                if (!turnContext.Responded)
                {
                    await dc.BeginAsync("test");
=======
                    await dc.Continue();

                    if (!turnContext.Responded)
                    {
                        await dc.Begin("test");
                    }
>>>>>>> f8177a80
                }
            })
            .Test(activities)
            .StartTestAsync();
        }

        [TestMethod]
        public async Task ConfirmPrompt()
        {
            var activities = TranscriptUtilities.GetFromTestContext(TestContext);

            var convState = new ConversationState(new MemoryStorage());
            var testProperty = convState.CreateProperty<Dictionary<string, object>>("test", () => new Dictionary<string, object>());

            TestAdapter adapter = new TestAdapter()
                .Use(convState);

            await new TestFlow(adapter, async (turnContext) =>
            {
<<<<<<< HEAD
                var state = ConversationState<Dictionary<string, object>>.Get(turnContext);
                var prompt = new ConfirmPrompt(Culture.English) { Style = ListStyle.None };

                var dialogCompletion = await prompt.ContinueAsync(turnContext, state);
                if (!dialogCompletion.IsActive && !dialogCompletion.IsCompleted)
                {
                    await prompt.BeginAsync(turnContext, state,
                        new PromptOptions
                        {
                            PromptString = "Please confirm.",
                            RetryPromptString = "Please confirm, say 'yes' or 'no' or something like that."
                        });
                }
                else if (dialogCompletion.IsCompleted)
                {
                    if (((ConfirmResult)dialogCompletion.Result).Confirmation)
=======
                if (turnContext.Activity.Type == ActivityTypes.Message)
                {
                    var state = await testProperty.GetAsync(turnContext);
                    var prompt = new ConfirmPrompt(Culture.English) { Style = ListStyle.None };

                    var dialogCompletion = await prompt.Continue(turnContext, state);
                    if (!dialogCompletion.IsActive && !dialogCompletion.IsCompleted)
>>>>>>> f8177a80
                    {
                        await prompt.Begin(turnContext, state,
                            new PromptOptions
                            {
                                PromptString = "Please confirm.",
                                RetryPromptString = "Please confirm, say 'yes' or 'no' or something like that."
                            });
                    }
                    else if (dialogCompletion.IsCompleted)
                    {
                        if (((ConfirmResult)dialogCompletion.Result).Confirmation)
                        {
                            await turnContext.SendActivityAsync("Confirmed.");
                        }
                        else
                        {
                            await turnContext.SendActivityAsync("Not confirmed.");
                        }
                    }
                }
            })
            .Test(activities)
            .StartTestAsync();
        }

        [TestMethod]
        public async Task DateTimePrompt()
        {
            var activities = TranscriptUtilities.GetFromTestContext(TestContext);

            var convState = new ConversationState(new MemoryStorage());
            var testProperty = convState.CreateProperty<Dictionary<string, object>>("test", () => new Dictionary<string, object>());

            TestAdapter adapter = new TestAdapter()
                .Use(convState);

            await new TestFlow(adapter, async (turnContext) =>
            {
<<<<<<< HEAD
                var state = ConversationState<Dictionary<string, object>>.Get(turnContext);
                var prompt = new DateTimePrompt(Culture.English);

                var dialogCompletion = await prompt.ContinueAsync(turnContext, state);
                if (!dialogCompletion.IsActive && !dialogCompletion.IsCompleted)
                {
                    await prompt.BeginAsync(turnContext, state, new PromptOptions { PromptString = "What date would you like?", RetryPromptString = "Sorry, but that is not a date. What date would you like?" });
                }
                else if (dialogCompletion.IsCompleted)
=======
                if (turnContext.Activity.Type == ActivityTypes.Message)
>>>>>>> f8177a80
                {
                    var state = await testProperty.GetAsync(turnContext);
                    var prompt = new DateTimePrompt(Culture.English);

                    var dialogCompletion = await prompt.Continue(turnContext, state);
                    if (!dialogCompletion.IsActive && !dialogCompletion.IsCompleted)
                    {
                        await prompt.Begin(turnContext, state, new PromptOptions { PromptString = "What date would you like?", RetryPromptString = "Sorry, but that is not a date. What date would you like?" });
                    }
                    else if (dialogCompletion.IsCompleted)
                    {
                        var dateTimeResult = (DateTimeResult)dialogCompletion.Result;
                        var resolution = dateTimeResult.Resolution.First();
                        var reply = $"Timex:'{resolution.Timex}' Value:'{resolution.Value}'";
                        await turnContext.SendActivityAsync(reply);
                    }
                }
            })
            .Test(activities)
            .StartTestAsync();
        }

        [TestMethod]
        public async Task NumberPrompt()
        {
            var activities = TranscriptUtilities.GetFromTestContext(TestContext);


            PromptValidatorEx.PromptValidator<NumberResult<int>> validator = async (ctx, result) =>
            {
                if (result.Value < 0)
                    result.Status = PromptStatus.TooSmall;
                if (result.Value > 100)
                    result.Status = PromptStatus.TooBig;
                await Task.CompletedTask;
            };

            var convState = new ConversationState(new MemoryStorage());
            var testProperty = convState.CreateProperty<Dictionary<string, object>>("test", () => new Dictionary<string, object>());

            TestAdapter adapter = new TestAdapter()
                .Use(convState);

            await new TestFlow(adapter, async (turnContext) =>
            {
<<<<<<< HEAD
                var state = ConversationState<Dictionary<string, object>>.Get(turnContext);
                var prompt = new NumberPrompt<int>(Culture.English, validator);

                var dialogCompletion = await prompt.ContinueAsync(turnContext, state);
                if (!dialogCompletion.IsActive && !dialogCompletion.IsCompleted)
                {
                    await prompt.BeginAsync(turnContext, state,
                        new PromptOptions
                        {
                            PromptString = "Enter a number.",
                            RetryPromptString = "You must enter a valid positive number less than 100."
                        });
                }
                else if (dialogCompletion.IsCompleted)
=======
                if (turnContext.Activity.Type == ActivityTypes.Message)
>>>>>>> f8177a80
                {
                    var state = await testProperty.GetAsync(turnContext);
                    var prompt = new NumberPrompt<int>(Culture.English, validator);

                    var dialogCompletion = await prompt.Continue(turnContext, state);
                    if (!dialogCompletion.IsActive && !dialogCompletion.IsCompleted)
                    {
                        await prompt.Begin(turnContext, state,
                            new PromptOptions
                            {
                                PromptString = "Enter a number.",
                                RetryPromptString = "You must enter a valid positive number less than 100."
                            });
                    }
                    else if (dialogCompletion.IsCompleted)
                    {
                        var numberResult = (NumberResult<int>)dialogCompletion.Result;
                        await turnContext.SendActivityAsync($"Bot received the number '{numberResult.Value}'.");
                    }
                }
            })
            .Test(activities)
            .StartTestAsync();
        }

        [TestMethod]
        public async Task TextPrompt()
        {
            var activities = TranscriptUtilities.GetFromTestContext(TestContext);

            PromptValidatorEx.PromptValidator<TextResult> validator = async (ctx, result) =>
            {
                if (result.Value.Length <= 3)
                    result.Status = PromptStatus.TooSmall;
                await Task.CompletedTask;
            };

            var convState = new ConversationState(new MemoryStorage());
            var testProperty = convState.CreateProperty<Dictionary<string, object>>("test", () => new Dictionary<string, object>());

            TestAdapter adapter = new TestAdapter()
                .Use(convState);

            await new TestFlow(adapter, async (turnContext) =>
            {
<<<<<<< HEAD
                var state = ConversationState<Dictionary<string, object>>.Get(turnContext);
                var prompt = new TextPrompt(validator);

                var dialogCompletion = await prompt.ContinueAsync(turnContext, state);
                if (!dialogCompletion.IsActive && !dialogCompletion.IsCompleted)
                {
                    await prompt.BeginAsync(turnContext, state,
                        new PromptOptions
                        {
                            PromptString = "Enter some text.",
                            RetryPromptString = "Make sure the text is greater than three characters."
                        });
                }
                else if (dialogCompletion.IsCompleted)
                {
                    var textResult = (TextResult)dialogCompletion.Result;
                    await turnContext.SendActivityAsync($"Bot received the text '{textResult.Value}'.");
=======
                if (turnContext.Activity.Type == ActivityTypes.Message)
                {

                    var state = await testProperty.GetAsync(turnContext);
                    var prompt = new TextPrompt(validator);

                    var dialogCompletion = await prompt.Continue(turnContext, state);
                    if (!dialogCompletion.IsActive && !dialogCompletion.IsCompleted)
                    {
                        await prompt.Begin(turnContext, state,
                            new PromptOptions
                            {
                                PromptString = "Enter some text.",
                                RetryPromptString = "Make sure the text is greater than three characters."
                            });
                    }
                    else if (dialogCompletion.IsCompleted)
                    {
                        var textResult = (TextResult)dialogCompletion.Result;
                        await turnContext.SendActivityAsync($"Bot received the text '{textResult.Value}'.");
                    }
>>>>>>> f8177a80
                }
            })
            .Test(activities)
            .StartTestAsync();
        }

        [TestMethod]
        public async Task Waterfall()
        {
            var activities = TranscriptUtilities.GetFromTestContext(TestContext);

            var convState = new ConversationState(new MemoryStorage());
            var testProperty = convState.CreateProperty<Dictionary<string, object>>("test", () => new Dictionary<string, object>());

            TestAdapter adapter = new TestAdapter()
                .Use(convState);

            await new TestFlow(adapter, async (turnContext) =>
            {
                if (turnContext.Activity.Type == ActivityTypes.Message)
                {

                    var state = await testProperty.GetAsync(turnContext);

                    var waterfall = new Waterfall(new WaterfallStep[]
                    {
                    async (dc, args, next) => { await dc.Context.SendActivityAsync("step1"); },
                    async (dc, args, next) => { await dc.Context.SendActivityAsync("step2"); },
                    async (dc, args, next) => { await dc.Context.SendActivityAsync("step3"); },
                    });


<<<<<<< HEAD
                var dialogCompletion = await waterfall.ContinueAsync(turnContext, state);
                if (!dialogCompletion.IsActive && !dialogCompletion.IsCompleted)
                {
                    await waterfall.BeginAsync(turnContext, state);
=======
                    var dialogCompletion = await waterfall.Continue(turnContext, state);
                    if (!dialogCompletion.IsActive && !dialogCompletion.IsCompleted)
                    {
                        await waterfall.Begin(turnContext, state);
                    }
>>>>>>> f8177a80
                }
            })
            .Test(activities)
            .StartTestAsync();
        }

        [TestMethod]
        public async Task WaterfallPrompt()
        {
            var activities = TranscriptUtilities.GetFromTestContext(TestContext);

            var convState = new ConversationState(new MemoryStorage());
            var testProperty = convState.CreateProperty<Dictionary<string, object>>("test", () => new Dictionary<string, object>());

            TestAdapter adapter = new TestAdapter()
                .Use(convState);

            await new TestFlow(adapter, async (turnContext) =>
            {
                if (turnContext.Activity.Type == ActivityTypes.Message)
                {
                    var state = await testProperty.GetAsync(turnContext);

                    var dialogs = new DialogSet();
                    dialogs.Add("test-waterfall", Create_Waterfall2());
                    dialogs.Add("number", new NumberPrompt<int>(Culture.English));

<<<<<<< HEAD
                await dc.ContinueAsync();

                if (!turnContext.Responded)
                {
                    await dc.BeginAsync("test-waterfall");
=======
                    var dc = dialogs.CreateContext(turnContext, state);

                    await dc.Continue();

                    if (!turnContext.Responded)
                    {
                        await dc.Begin("test-waterfall");
                    }
>>>>>>> f8177a80
                }
            })
            .Test(activities)
            .StartTestAsync();
        }

        private static WaterfallStep[] Create_Waterfall2()
        {
            return new WaterfallStep[] {
                Waterfall2_Step1,
                Waterfall2_Step2,
                Waterfall2_Step3
            };
        }

        private static async Task Waterfall2_Step1(DialogContext dc, object args, SkipStepFunction next)
        {
            await dc.Context.SendActivityAsync("step1");
            await dc.PromptAsync("number", "Enter a number.", new PromptOptions { RetryPromptString = "It must be a number" });
        }
        private static async Task Waterfall2_Step2(DialogContext dc, object args, SkipStepFunction next)
        {
            if (args != null)
            {
                var numberResult = (NumberResult<int>)args;
                await dc.Context.SendActivityAsync($"Thanks for '{numberResult.Value}'");
            }
            await dc.Context.SendActivityAsync("step2");
            await dc.PromptAsync("number", "Enter a number.", new PromptOptions { RetryPromptString = "It must be a number" });
        }
        private static async Task Waterfall2_Step3(DialogContext dc, object args, SkipStepFunction next)
        {
            if (args != null)
            {
                var numberResult = (NumberResult<int>)args;
                await dc.Context.SendActivityAsync($"Thanks for '{numberResult.Value}'");
            }
            await dc.Context.SendActivityAsync("step3");
            await dc.EndAsync(new Dictionary<string, object> { { "Value", "All Done!" } });
        }

        [TestMethod]
        public async Task WaterfallNested()
        {
            var activities = TranscriptUtilities.GetFromTestContext(TestContext);

            var convState = new ConversationState(new MemoryStorage());
            var testProperty = convState.CreateProperty<Dictionary<string, object>>("test", () => new Dictionary<string, object>());

            TestAdapter adapter = new TestAdapter()
                .Use(convState);

            await new TestFlow(adapter, async (turnContext) =>
            {
                if (turnContext.Activity.Type == ActivityTypes.Message)
                {
                    var state = await testProperty.GetAsync(turnContext);
                    var dialogs = new DialogSet();
                    dialogs.Add("test-waterfall-a", Create_Waterfall3());
                    dialogs.Add("test-waterfall-b", Create_Waterfall4());
                    dialogs.Add("test-waterfall-c", Create_Waterfall5());

                    var dc = dialogs.CreateContext(turnContext, state);

<<<<<<< HEAD
                await dc.ContinueAsync();

                if (!turnContext.Responded)
                {
                    await dc.BeginAsync("test-waterfall-a");
=======
                    await dc.Continue();

                    if (!turnContext.Responded)
                    {
                        await dc.Begin("test-waterfall-a");
                    }
>>>>>>> f8177a80
                }
            })
            .Test(activities)
            .StartTestAsync();
        }

        private static WaterfallStep[] Create_Waterfall3()
        {
            return new WaterfallStep[] {
                Waterfall3_Step1,
                Waterfall3_Step2
            };
        }
        private static WaterfallStep[] Create_Waterfall4()
        {
            return new WaterfallStep[] {
                Waterfall4_Step1,
                Waterfall4_Step2
            };
        }

        private static WaterfallStep[] Create_Waterfall5()
        {
            return new WaterfallStep[] {
                Waterfall5_Step1,
                Waterfall5_Step2
            };
        }

        private static async Task Waterfall3_Step1(DialogContext dc, object args, SkipStepFunction next)
        {
            await dc.Context.SendActivityAsync("step1");
            await dc.BeginAsync("test-waterfall-b");
        }
        private static async Task Waterfall3_Step2(DialogContext dc, object args, SkipStepFunction next)
        {
            await dc.Context.SendActivityAsync("step2");
            await dc.BeginAsync("test-waterfall-c");
        }

        private static async Task Waterfall4_Step1(DialogContext dc, object args, SkipStepFunction next)
        {
            await dc.Context.SendActivityAsync("step1.1");
        }
        private static async Task Waterfall4_Step2(DialogContext dc, object args, SkipStepFunction next)
        {
            await dc.Context.SendActivityAsync("step1.2");
        }

        private static async Task Waterfall5_Step1(DialogContext dc, object args, SkipStepFunction next)
        {
            await dc.Context.SendActivityAsync("step2.1");
        }
        private static async Task Waterfall5_Step2(DialogContext dc, object args, SkipStepFunction next)
        {
            await dc.Context.SendActivityAsync("step2.2");
            await dc.EndAsync();
        }
    }
}
<|MERGE_RESOLUTION|>--- conflicted
+++ resolved
@@ -1,600 +1,489 @@
-﻿// Copyright (c) Microsoft Corporation. All rights reserved.
-// Licensed under the MIT License.
-
-using System.Collections.Generic;
-using System.Linq;
-using System.Threading.Tasks;
-using Microsoft.Bot.Builder.Adapters;
-using Microsoft.Bot.Builder.Dialogs;
-using Microsoft.Bot.Builder.Dialogs.Choices;
-using Microsoft.Bot.Builder.Tests;
-using Microsoft.Bot.Schema;
-using Microsoft.Recognizers.Text;
-using Microsoft.VisualStudio.TestTools.UnitTesting;
-
-namespace Microsoft.Bot.Builder.Transcripts.Tests
-{
-    [TestClass]
-    public class DialogsTests
-    {
-        public TestContext TestContext { get; set; }
-
-        [TestMethod]
-        public async Task AttachmentPrompt()
-        {
-            var activities = TranscriptUtilities.GetFromTestContext(TestContext);
-            var convState = new ConversationState(new MemoryStorage());
-            var testProperty = convState.CreateProperty<Dictionary<string, object>>("test", () => new Dictionary<string, object>());
-
-            TestAdapter adapter = new TestAdapter()
-                .Use(convState);
-
-            await new TestFlow(adapter, async (turnContext) =>
-            {
-<<<<<<< HEAD
-                var state = ConversationState<Dictionary<string, object>>.Get(turnContext);
-                var prompt = new AttachmentPrompt();
-
-                var dialogCompletion = await prompt.ContinueAsync(turnContext, state);
-                if (!dialogCompletion.IsActive && !dialogCompletion.IsCompleted)
-                {
-                    await prompt.BeginAsync(turnContext, state, new PromptOptions { PromptString = "please add an attachment." });
-                }
-                else if (dialogCompletion.IsCompleted)
-=======
-                if (turnContext.Activity.Type == ActivityTypes.Message)
->>>>>>> f8177a80
-                {
-                    var state = await testProperty.GetAsync(turnContext);
-                    var prompt = new AttachmentPrompt();
-
-                    var dialogCompletion = await prompt.Continue(turnContext, state);
-                    if (!dialogCompletion.IsActive && !dialogCompletion.IsCompleted)
-                    {
-                        await prompt.Begin(turnContext, state, new PromptOptions { PromptString = "please add an attachment." });
-                    }
-                    else if (dialogCompletion.IsCompleted)
-                    {
-                        var attachmentResult = (AttachmentResult)dialogCompletion.Result;
-                        var reply = (string)attachmentResult.Attachments.First().Content;
-                        await turnContext.SendActivityAsync(reply);
-                    }
-                }
-            })
-            .Test(activities)
-            .StartTestAsync();
-        }
-
-        [TestMethod]
-        public async Task ChoicePrompt()
-        {
-            var dialogs = new DialogSet();
-
-            dialogs.Add("test-prompt", new Dialogs.ChoicePrompt(Culture.English) { Style = ListStyle.Inline });
-
-            var promptOptions = new ChoicePromptOptions
-            {
-                Choices = new List<Choice>
-                {
-                    new Choice { Value = "red" },
-                    new Choice { Value = "green" },
-                    new Choice { Value = "blue" },
-                },
-                RetryPromptString = "I didn't catch that. Select a color from the list."
-            };
-
-            dialogs.Add("test",
-                new WaterfallStep[]
-                {
-                    async (dc, args, next) =>
-                    {
-                        await dc.PromptAsync("test-prompt", "favorite color?", promptOptions);
-                    },
-                    async (dc, args, next) =>
-                    {
-                        var choiceResult = (ChoiceResult)args;
-                        await dc.Context.SendActivityAsync($"Bot received the choice '{choiceResult.Value.Value}'.");
-                        await dc.EndAsync();
-                    }
-                }
-            );
-
-            var activities = TranscriptUtilities.GetFromTestContext(TestContext);
-
-            var convState = new ConversationState(new MemoryStorage());
-            var testProperty = convState.CreateProperty<Dictionary<string, object>>("test", () => new Dictionary<string, object>());
-
-            TestAdapter adapter = new TestAdapter()
-                .Use(convState);
-
-            await new TestFlow(adapter, async (turnContext) =>
-            {
-                if (turnContext.Activity.Type == ActivityTypes.Message)
-                {
-                    var state = await testProperty.GetAsync(turnContext);
-                    var dc = dialogs.CreateContext(turnContext, state);
-
-<<<<<<< HEAD
-                await dc.ContinueAsync();
-
-                if (!turnContext.Responded)
-                {
-                    await dc.BeginAsync("test");
-=======
-                    await dc.Continue();
-
-                    if (!turnContext.Responded)
-                    {
-                        await dc.Begin("test");
-                    }
->>>>>>> f8177a80
-                }
-            })
-            .Test(activities)
-            .StartTestAsync();
-        }
-
-        [TestMethod]
-        public async Task ConfirmPrompt()
-        {
-            var activities = TranscriptUtilities.GetFromTestContext(TestContext);
-
-            var convState = new ConversationState(new MemoryStorage());
-            var testProperty = convState.CreateProperty<Dictionary<string, object>>("test", () => new Dictionary<string, object>());
-
-            TestAdapter adapter = new TestAdapter()
-                .Use(convState);
-
-            await new TestFlow(adapter, async (turnContext) =>
-            {
-<<<<<<< HEAD
-                var state = ConversationState<Dictionary<string, object>>.Get(turnContext);
-                var prompt = new ConfirmPrompt(Culture.English) { Style = ListStyle.None };
-
-                var dialogCompletion = await prompt.ContinueAsync(turnContext, state);
-                if (!dialogCompletion.IsActive && !dialogCompletion.IsCompleted)
-                {
-                    await prompt.BeginAsync(turnContext, state,
-                        new PromptOptions
-                        {
-                            PromptString = "Please confirm.",
-                            RetryPromptString = "Please confirm, say 'yes' or 'no' or something like that."
-                        });
-                }
-                else if (dialogCompletion.IsCompleted)
-                {
-                    if (((ConfirmResult)dialogCompletion.Result).Confirmation)
-=======
-                if (turnContext.Activity.Type == ActivityTypes.Message)
-                {
-                    var state = await testProperty.GetAsync(turnContext);
-                    var prompt = new ConfirmPrompt(Culture.English) { Style = ListStyle.None };
-
-                    var dialogCompletion = await prompt.Continue(turnContext, state);
-                    if (!dialogCompletion.IsActive && !dialogCompletion.IsCompleted)
->>>>>>> f8177a80
-                    {
-                        await prompt.Begin(turnContext, state,
-                            new PromptOptions
-                            {
-                                PromptString = "Please confirm.",
-                                RetryPromptString = "Please confirm, say 'yes' or 'no' or something like that."
-                            });
-                    }
-                    else if (dialogCompletion.IsCompleted)
-                    {
-                        if (((ConfirmResult)dialogCompletion.Result).Confirmation)
-                        {
-                            await turnContext.SendActivityAsync("Confirmed.");
-                        }
-                        else
-                        {
-                            await turnContext.SendActivityAsync("Not confirmed.");
-                        }
-                    }
-                }
-            })
-            .Test(activities)
-            .StartTestAsync();
-        }
-
-        [TestMethod]
-        public async Task DateTimePrompt()
-        {
-            var activities = TranscriptUtilities.GetFromTestContext(TestContext);
-
-            var convState = new ConversationState(new MemoryStorage());
-            var testProperty = convState.CreateProperty<Dictionary<string, object>>("test", () => new Dictionary<string, object>());
-
-            TestAdapter adapter = new TestAdapter()
-                .Use(convState);
-
-            await new TestFlow(adapter, async (turnContext) =>
-            {
-<<<<<<< HEAD
-                var state = ConversationState<Dictionary<string, object>>.Get(turnContext);
-                var prompt = new DateTimePrompt(Culture.English);
-
-                var dialogCompletion = await prompt.ContinueAsync(turnContext, state);
-                if (!dialogCompletion.IsActive && !dialogCompletion.IsCompleted)
-                {
-                    await prompt.BeginAsync(turnContext, state, new PromptOptions { PromptString = "What date would you like?", RetryPromptString = "Sorry, but that is not a date. What date would you like?" });
-                }
-                else if (dialogCompletion.IsCompleted)
-=======
-                if (turnContext.Activity.Type == ActivityTypes.Message)
->>>>>>> f8177a80
-                {
-                    var state = await testProperty.GetAsync(turnContext);
-                    var prompt = new DateTimePrompt(Culture.English);
-
-                    var dialogCompletion = await prompt.Continue(turnContext, state);
-                    if (!dialogCompletion.IsActive && !dialogCompletion.IsCompleted)
-                    {
-                        await prompt.Begin(turnContext, state, new PromptOptions { PromptString = "What date would you like?", RetryPromptString = "Sorry, but that is not a date. What date would you like?" });
-                    }
-                    else if (dialogCompletion.IsCompleted)
-                    {
-                        var dateTimeResult = (DateTimeResult)dialogCompletion.Result;
-                        var resolution = dateTimeResult.Resolution.First();
-                        var reply = $"Timex:'{resolution.Timex}' Value:'{resolution.Value}'";
-                        await turnContext.SendActivityAsync(reply);
-                    }
-                }
-            })
-            .Test(activities)
-            .StartTestAsync();
-        }
-
-        [TestMethod]
-        public async Task NumberPrompt()
-        {
-            var activities = TranscriptUtilities.GetFromTestContext(TestContext);
-
-
-            PromptValidatorEx.PromptValidator<NumberResult<int>> validator = async (ctx, result) =>
-            {
-                if (result.Value < 0)
-                    result.Status = PromptStatus.TooSmall;
-                if (result.Value > 100)
-                    result.Status = PromptStatus.TooBig;
-                await Task.CompletedTask;
-            };
-
-            var convState = new ConversationState(new MemoryStorage());
-            var testProperty = convState.CreateProperty<Dictionary<string, object>>("test", () => new Dictionary<string, object>());
-
-            TestAdapter adapter = new TestAdapter()
-                .Use(convState);
-
-            await new TestFlow(adapter, async (turnContext) =>
-            {
-<<<<<<< HEAD
-                var state = ConversationState<Dictionary<string, object>>.Get(turnContext);
-                var prompt = new NumberPrompt<int>(Culture.English, validator);
-
-                var dialogCompletion = await prompt.ContinueAsync(turnContext, state);
-                if (!dialogCompletion.IsActive && !dialogCompletion.IsCompleted)
-                {
-                    await prompt.BeginAsync(turnContext, state,
-                        new PromptOptions
-                        {
-                            PromptString = "Enter a number.",
-                            RetryPromptString = "You must enter a valid positive number less than 100."
-                        });
-                }
-                else if (dialogCompletion.IsCompleted)
-=======
-                if (turnContext.Activity.Type == ActivityTypes.Message)
->>>>>>> f8177a80
-                {
-                    var state = await testProperty.GetAsync(turnContext);
-                    var prompt = new NumberPrompt<int>(Culture.English, validator);
-
-                    var dialogCompletion = await prompt.Continue(turnContext, state);
-                    if (!dialogCompletion.IsActive && !dialogCompletion.IsCompleted)
-                    {
-                        await prompt.Begin(turnContext, state,
-                            new PromptOptions
-                            {
-                                PromptString = "Enter a number.",
-                                RetryPromptString = "You must enter a valid positive number less than 100."
-                            });
-                    }
-                    else if (dialogCompletion.IsCompleted)
-                    {
-                        var numberResult = (NumberResult<int>)dialogCompletion.Result;
-                        await turnContext.SendActivityAsync($"Bot received the number '{numberResult.Value}'.");
-                    }
-                }
-            })
-            .Test(activities)
-            .StartTestAsync();
-        }
-
-        [TestMethod]
-        public async Task TextPrompt()
-        {
-            var activities = TranscriptUtilities.GetFromTestContext(TestContext);
-
-            PromptValidatorEx.PromptValidator<TextResult> validator = async (ctx, result) =>
-            {
-                if (result.Value.Length <= 3)
-                    result.Status = PromptStatus.TooSmall;
-                await Task.CompletedTask;
-            };
-
-            var convState = new ConversationState(new MemoryStorage());
-            var testProperty = convState.CreateProperty<Dictionary<string, object>>("test", () => new Dictionary<string, object>());
-
-            TestAdapter adapter = new TestAdapter()
-                .Use(convState);
-
-            await new TestFlow(adapter, async (turnContext) =>
-            {
-<<<<<<< HEAD
-                var state = ConversationState<Dictionary<string, object>>.Get(turnContext);
-                var prompt = new TextPrompt(validator);
-
-                var dialogCompletion = await prompt.ContinueAsync(turnContext, state);
-                if (!dialogCompletion.IsActive && !dialogCompletion.IsCompleted)
-                {
-                    await prompt.BeginAsync(turnContext, state,
-                        new PromptOptions
-                        {
-                            PromptString = "Enter some text.",
-                            RetryPromptString = "Make sure the text is greater than three characters."
-                        });
-                }
-                else if (dialogCompletion.IsCompleted)
-                {
-                    var textResult = (TextResult)dialogCompletion.Result;
-                    await turnContext.SendActivityAsync($"Bot received the text '{textResult.Value}'.");
-=======
-                if (turnContext.Activity.Type == ActivityTypes.Message)
-                {
-
-                    var state = await testProperty.GetAsync(turnContext);
-                    var prompt = new TextPrompt(validator);
-
-                    var dialogCompletion = await prompt.Continue(turnContext, state);
-                    if (!dialogCompletion.IsActive && !dialogCompletion.IsCompleted)
-                    {
-                        await prompt.Begin(turnContext, state,
-                            new PromptOptions
-                            {
-                                PromptString = "Enter some text.",
-                                RetryPromptString = "Make sure the text is greater than three characters."
-                            });
-                    }
-                    else if (dialogCompletion.IsCompleted)
-                    {
-                        var textResult = (TextResult)dialogCompletion.Result;
-                        await turnContext.SendActivityAsync($"Bot received the text '{textResult.Value}'.");
-                    }
->>>>>>> f8177a80
-                }
-            })
-            .Test(activities)
-            .StartTestAsync();
-        }
-
-        [TestMethod]
-        public async Task Waterfall()
-        {
-            var activities = TranscriptUtilities.GetFromTestContext(TestContext);
-
-            var convState = new ConversationState(new MemoryStorage());
-            var testProperty = convState.CreateProperty<Dictionary<string, object>>("test", () => new Dictionary<string, object>());
-
-            TestAdapter adapter = new TestAdapter()
-                .Use(convState);
-
-            await new TestFlow(adapter, async (turnContext) =>
-            {
-                if (turnContext.Activity.Type == ActivityTypes.Message)
-                {
-
-                    var state = await testProperty.GetAsync(turnContext);
-
-                    var waterfall = new Waterfall(new WaterfallStep[]
-                    {
-                    async (dc, args, next) => { await dc.Context.SendActivityAsync("step1"); },
-                    async (dc, args, next) => { await dc.Context.SendActivityAsync("step2"); },
-                    async (dc, args, next) => { await dc.Context.SendActivityAsync("step3"); },
-                    });
-
-
-<<<<<<< HEAD
-                var dialogCompletion = await waterfall.ContinueAsync(turnContext, state);
-                if (!dialogCompletion.IsActive && !dialogCompletion.IsCompleted)
-                {
-                    await waterfall.BeginAsync(turnContext, state);
-=======
-                    var dialogCompletion = await waterfall.Continue(turnContext, state);
-                    if (!dialogCompletion.IsActive && !dialogCompletion.IsCompleted)
-                    {
-                        await waterfall.Begin(turnContext, state);
-                    }
->>>>>>> f8177a80
-                }
-            })
-            .Test(activities)
-            .StartTestAsync();
-        }
-
-        [TestMethod]
-        public async Task WaterfallPrompt()
-        {
-            var activities = TranscriptUtilities.GetFromTestContext(TestContext);
-
-            var convState = new ConversationState(new MemoryStorage());
-            var testProperty = convState.CreateProperty<Dictionary<string, object>>("test", () => new Dictionary<string, object>());
-
-            TestAdapter adapter = new TestAdapter()
-                .Use(convState);
-
-            await new TestFlow(adapter, async (turnContext) =>
-            {
-                if (turnContext.Activity.Type == ActivityTypes.Message)
-                {
-                    var state = await testProperty.GetAsync(turnContext);
-
-                    var dialogs = new DialogSet();
-                    dialogs.Add("test-waterfall", Create_Waterfall2());
-                    dialogs.Add("number", new NumberPrompt<int>(Culture.English));
-
-<<<<<<< HEAD
-                await dc.ContinueAsync();
-
-                if (!turnContext.Responded)
-                {
-                    await dc.BeginAsync("test-waterfall");
-=======
-                    var dc = dialogs.CreateContext(turnContext, state);
-
-                    await dc.Continue();
-
-                    if (!turnContext.Responded)
-                    {
-                        await dc.Begin("test-waterfall");
-                    }
->>>>>>> f8177a80
-                }
-            })
-            .Test(activities)
-            .StartTestAsync();
-        }
-
-        private static WaterfallStep[] Create_Waterfall2()
-        {
-            return new WaterfallStep[] {
-                Waterfall2_Step1,
-                Waterfall2_Step2,
-                Waterfall2_Step3
-            };
-        }
-
-        private static async Task Waterfall2_Step1(DialogContext dc, object args, SkipStepFunction next)
-        {
-            await dc.Context.SendActivityAsync("step1");
-            await dc.PromptAsync("number", "Enter a number.", new PromptOptions { RetryPromptString = "It must be a number" });
-        }
-        private static async Task Waterfall2_Step2(DialogContext dc, object args, SkipStepFunction next)
-        {
-            if (args != null)
-            {
-                var numberResult = (NumberResult<int>)args;
-                await dc.Context.SendActivityAsync($"Thanks for '{numberResult.Value}'");
-            }
-            await dc.Context.SendActivityAsync("step2");
-            await dc.PromptAsync("number", "Enter a number.", new PromptOptions { RetryPromptString = "It must be a number" });
-        }
-        private static async Task Waterfall2_Step3(DialogContext dc, object args, SkipStepFunction next)
-        {
-            if (args != null)
-            {
-                var numberResult = (NumberResult<int>)args;
-                await dc.Context.SendActivityAsync($"Thanks for '{numberResult.Value}'");
-            }
-            await dc.Context.SendActivityAsync("step3");
-            await dc.EndAsync(new Dictionary<string, object> { { "Value", "All Done!" } });
-        }
-
-        [TestMethod]
-        public async Task WaterfallNested()
-        {
-            var activities = TranscriptUtilities.GetFromTestContext(TestContext);
-
-            var convState = new ConversationState(new MemoryStorage());
-            var testProperty = convState.CreateProperty<Dictionary<string, object>>("test", () => new Dictionary<string, object>());
-
-            TestAdapter adapter = new TestAdapter()
-                .Use(convState);
-
-            await new TestFlow(adapter, async (turnContext) =>
-            {
-                if (turnContext.Activity.Type == ActivityTypes.Message)
-                {
-                    var state = await testProperty.GetAsync(turnContext);
-                    var dialogs = new DialogSet();
-                    dialogs.Add("test-waterfall-a", Create_Waterfall3());
-                    dialogs.Add("test-waterfall-b", Create_Waterfall4());
-                    dialogs.Add("test-waterfall-c", Create_Waterfall5());
-
-                    var dc = dialogs.CreateContext(turnContext, state);
-
-<<<<<<< HEAD
-                await dc.ContinueAsync();
-
-                if (!turnContext.Responded)
-                {
-                    await dc.BeginAsync("test-waterfall-a");
-=======
-                    await dc.Continue();
-
-                    if (!turnContext.Responded)
-                    {
-                        await dc.Begin("test-waterfall-a");
-                    }
->>>>>>> f8177a80
-                }
-            })
-            .Test(activities)
-            .StartTestAsync();
-        }
-
-        private static WaterfallStep[] Create_Waterfall3()
-        {
-            return new WaterfallStep[] {
-                Waterfall3_Step1,
-                Waterfall3_Step2
-            };
-        }
-        private static WaterfallStep[] Create_Waterfall4()
-        {
-            return new WaterfallStep[] {
-                Waterfall4_Step1,
-                Waterfall4_Step2
-            };
-        }
-
-        private static WaterfallStep[] Create_Waterfall5()
-        {
-            return new WaterfallStep[] {
-                Waterfall5_Step1,
-                Waterfall5_Step2
-            };
-        }
-
-        private static async Task Waterfall3_Step1(DialogContext dc, object args, SkipStepFunction next)
-        {
-            await dc.Context.SendActivityAsync("step1");
-            await dc.BeginAsync("test-waterfall-b");
-        }
-        private static async Task Waterfall3_Step2(DialogContext dc, object args, SkipStepFunction next)
-        {
-            await dc.Context.SendActivityAsync("step2");
-            await dc.BeginAsync("test-waterfall-c");
-        }
-
-        private static async Task Waterfall4_Step1(DialogContext dc, object args, SkipStepFunction next)
-        {
-            await dc.Context.SendActivityAsync("step1.1");
-        }
-        private static async Task Waterfall4_Step2(DialogContext dc, object args, SkipStepFunction next)
-        {
-            await dc.Context.SendActivityAsync("step1.2");
-        }
-
-        private static async Task Waterfall5_Step1(DialogContext dc, object args, SkipStepFunction next)
-        {
-            await dc.Context.SendActivityAsync("step2.1");
-        }
-        private static async Task Waterfall5_Step2(DialogContext dc, object args, SkipStepFunction next)
-        {
-            await dc.Context.SendActivityAsync("step2.2");
-            await dc.EndAsync();
-        }
-    }
-}
+﻿// Copyright (c) Microsoft Corporation. All rights reserved.
+// Licensed under the MIT License.
+
+using System.Collections.Generic;
+using System.Linq;
+using System.Threading.Tasks;
+using Microsoft.Bot.Builder.Adapters;
+using Microsoft.Bot.Builder.Dialogs;
+using Microsoft.Bot.Builder.Dialogs.Choices;
+using Microsoft.Bot.Builder.Tests;
+using Microsoft.Bot.Schema;
+using Microsoft.Recognizers.Text;
+using Microsoft.VisualStudio.TestTools.UnitTesting;
+
+namespace Microsoft.Bot.Builder.Transcripts.Tests
+{
+    [TestClass]
+    public class DialogsTests
+    {
+        public TestContext TestContext { get; set; }
+
+        [TestMethod]
+        public async Task AttachmentPrompt()
+        {
+            var activities = TranscriptUtilities.GetFromTestContext(TestContext);
+            var convState = new ConversationState(new MemoryStorage());
+            var testProperty = convState.CreateProperty<Dictionary<string, object>>("test", () => new Dictionary<string, object>());
+
+            TestAdapter adapter = new TestAdapter()
+                .Use(convState);
+
+            await new TestFlow(adapter, async (turnContext) =>
+            {
+                if (turnContext.Activity.Type == ActivityTypes.Message)
+                {
+                    var state = await testProperty.GetAsync(turnContext);
+                    var prompt = new AttachmentPrompt();
+
+                    var dialogCompletion = await prompt.ContinueAsync(turnContext, state);
+                    if (!dialogCompletion.IsActive && !dialogCompletion.IsCompleted)
+                    {
+                        await prompt.BeginAsync(turnContext, state, new PromptOptions { PromptString = "please add an attachment." });
+                    }
+                    else if (dialogCompletion.IsCompleted)
+                    {
+                        var attachmentResult = (AttachmentResult)dialogCompletion.Result;
+                        var reply = (string)attachmentResult.Attachments.First().Content;
+                        await turnContext.SendActivityAsync(reply);
+                    }
+                }
+            })
+            .Test(activities)
+            .StartTestAsync();
+        }
+
+        [TestMethod]
+        public async Task ChoicePrompt()
+        {
+            var dialogs = new DialogSet();
+
+            dialogs.Add("test-prompt", new Dialogs.ChoicePrompt(Culture.English) { Style = ListStyle.Inline });
+
+            var promptOptions = new ChoicePromptOptions
+            {
+                Choices = new List<Choice>
+                {
+                    new Choice { Value = "red" },
+                    new Choice { Value = "green" },
+                    new Choice { Value = "blue" },
+                },
+                RetryPromptString = "I didn't catch that. Select a color from the list."
+            };
+
+            dialogs.Add("test",
+                new WaterfallStep[]
+                {
+                    async (dc, args, next) =>
+                    {
+                        await dc.PromptAsync("test-prompt", "favorite color?", promptOptions);
+                    },
+                    async (dc, args, next) =>
+                    {
+                        var choiceResult = (ChoiceResult)args;
+                        await dc.Context.SendActivityAsync($"Bot received the choice '{choiceResult.Value.Value}'.");
+                        await dc.EndAsync();
+                    }
+                }
+            );
+
+            var activities = TranscriptUtilities.GetFromTestContext(TestContext);
+
+            var convState = new ConversationState(new MemoryStorage());
+            var testProperty = convState.CreateProperty<Dictionary<string, object>>("test", () => new Dictionary<string, object>());
+
+            TestAdapter adapter = new TestAdapter()
+                .Use(convState);
+
+            await new TestFlow(adapter, async (turnContext) =>
+            {
+                if (turnContext.Activity.Type == ActivityTypes.Message)
+                {
+                    var state = await testProperty.GetAsync(turnContext);
+                    var dc = dialogs.CreateContext(turnContext, state);
+
+                await dc.ContinueAsync();
+
+                    if (!turnContext.Responded)
+                    {
+                    await dc.BeginAsync("test");
+                    }
+                }
+            })
+            .Test(activities)
+            .StartTestAsync();
+        }
+
+        [TestMethod]
+        public async Task ConfirmPrompt()
+        {
+            var activities = TranscriptUtilities.GetFromTestContext(TestContext);
+
+            var convState = new ConversationState(new MemoryStorage());
+            var testProperty = convState.CreateProperty<Dictionary<string, object>>("test", () => new Dictionary<string, object>());
+
+            TestAdapter adapter = new TestAdapter()
+                .Use(convState);
+
+            await new TestFlow(adapter, async (turnContext) =>
+            {
+                if (turnContext.Activity.Type == ActivityTypes.Message)
+                {
+                    var state = await testProperty.GetAsync(turnContext);
+                    var prompt = new ConfirmPrompt(Culture.English) { Style = ListStyle.None };
+
+                var dialogCompletion = await prompt.ContinueAsync(turnContext, state);
+                    if (!dialogCompletion.IsActive && !dialogCompletion.IsCompleted)
+                    {
+                    await prompt.BeginAsync(turnContext, state,
+                            new PromptOptions
+                            {
+                                PromptString = "Please confirm.",
+                                RetryPromptString = "Please confirm, say 'yes' or 'no' or something like that."
+                            });
+                    }
+                    else if (dialogCompletion.IsCompleted)
+                    {
+                        if (((ConfirmResult)dialogCompletion.Result).Confirmation)
+                        {
+                            await turnContext.SendActivityAsync("Confirmed.");
+                        }
+                        else
+                        {
+                            await turnContext.SendActivityAsync("Not confirmed.");
+                        }
+                    }
+                }
+            })
+            .Test(activities)
+            .StartTestAsync();
+        }
+
+        [TestMethod]
+        public async Task DateTimePrompt()
+        {
+            var activities = TranscriptUtilities.GetFromTestContext(TestContext);
+
+            var convState = new ConversationState(new MemoryStorage());
+            var testProperty = convState.CreateProperty<Dictionary<string, object>>("test", () => new Dictionary<string, object>());
+
+            TestAdapter adapter = new TestAdapter()
+                .Use(convState);
+
+            await new TestFlow(adapter, async (turnContext) =>
+            {
+                if (turnContext.Activity.Type == ActivityTypes.Message)
+                {
+                    var state = await testProperty.GetAsync(turnContext);
+                    var prompt = new DateTimePrompt(Culture.English);
+
+                var dialogCompletion = await prompt.ContinueAsync(turnContext, state);
+                    if (!dialogCompletion.IsActive && !dialogCompletion.IsCompleted)
+                    {
+                    await prompt.BeginAsync(turnContext, state, new PromptOptions { PromptString = "What date would you like?", RetryPromptString = "Sorry, but that is not a date. What date would you like?" });
+                    }
+                    else if (dialogCompletion.IsCompleted)
+                    {
+                        var dateTimeResult = (DateTimeResult)dialogCompletion.Result;
+                        var resolution = dateTimeResult.Resolution.First();
+                        var reply = $"Timex:'{resolution.Timex}' Value:'{resolution.Value}'";
+                        await turnContext.SendActivityAsync(reply);
+                    }
+                }
+            })
+            .Test(activities)
+            .StartTestAsync();
+        }
+
+        [TestMethod]
+        public async Task NumberPrompt()
+        {
+            var activities = TranscriptUtilities.GetFromTestContext(TestContext);
+
+
+            PromptValidatorEx.PromptValidator<NumberResult<int>> validator = async (ctx, result) =>
+            {
+                if (result.Value < 0)
+                    result.Status = PromptStatus.TooSmall;
+                if (result.Value > 100)
+                    result.Status = PromptStatus.TooBig;
+                await Task.CompletedTask;
+            };
+
+            var convState = new ConversationState(new MemoryStorage());
+            var testProperty = convState.CreateProperty<Dictionary<string, object>>("test", () => new Dictionary<string, object>());
+
+            TestAdapter adapter = new TestAdapter()
+                .Use(convState);
+
+            await new TestFlow(adapter, async (turnContext) =>
+            {
+                if (turnContext.Activity.Type == ActivityTypes.Message)
+                {
+                    var state = await testProperty.GetAsync(turnContext);
+                    var prompt = new NumberPrompt<int>(Culture.English, validator);
+
+                var dialogCompletion = await prompt.ContinueAsync(turnContext, state);
+                    if (!dialogCompletion.IsActive && !dialogCompletion.IsCompleted)
+                    {
+                    await prompt.BeginAsync(turnContext, state,
+                            new PromptOptions
+                            {
+                                PromptString = "Enter a number.",
+                                RetryPromptString = "You must enter a valid positive number less than 100."
+                            });
+                    }
+                    else if (dialogCompletion.IsCompleted)
+                    {
+                        var numberResult = (NumberResult<int>)dialogCompletion.Result;
+                        await turnContext.SendActivityAsync($"Bot received the number '{numberResult.Value}'.");
+                    }
+                }
+            })
+            .Test(activities)
+            .StartTestAsync();
+        }
+
+        [TestMethod]
+        public async Task TextPrompt()
+        {
+            var activities = TranscriptUtilities.GetFromTestContext(TestContext);
+
+            PromptValidatorEx.PromptValidator<TextResult> validator = async (ctx, result) =>
+            {
+                if (result.Value.Length <= 3)
+                    result.Status = PromptStatus.TooSmall;
+                await Task.CompletedTask;
+            };
+
+            var convState = new ConversationState(new MemoryStorage());
+            var testProperty = convState.CreateProperty<Dictionary<string, object>>("test", () => new Dictionary<string, object>());
+
+            TestAdapter adapter = new TestAdapter()
+                .Use(convState);
+
+            await new TestFlow(adapter, async (turnContext) =>
+            {
+                if (turnContext.Activity.Type == ActivityTypes.Message)
+                {
+
+                    var state = await testProperty.GetAsync(turnContext);
+                    var prompt = new TextPrompt(validator);
+
+                var dialogCompletion = await prompt.ContinueAsync(turnContext, state);
+                    if (!dialogCompletion.IsActive && !dialogCompletion.IsCompleted)
+                    {
+                    await prompt.BeginAsync(turnContext, state,
+                            new PromptOptions
+                            {
+                                PromptString = "Enter some text.",
+                                RetryPromptString = "Make sure the text is greater than three characters."
+                            });
+                    }
+                    else if (dialogCompletion.IsCompleted)
+                    {
+                        var textResult = (TextResult)dialogCompletion.Result;
+                        await turnContext.SendActivityAsync($"Bot received the text '{textResult.Value}'.");
+                    }
+                }
+            })
+            .Test(activities)
+            .StartTestAsync();
+        }
+
+        [TestMethod]
+        public async Task Waterfall()
+        {
+            var activities = TranscriptUtilities.GetFromTestContext(TestContext);
+
+            var convState = new ConversationState(new MemoryStorage());
+            var testProperty = convState.CreateProperty<Dictionary<string, object>>("test", () => new Dictionary<string, object>());
+
+            TestAdapter adapter = new TestAdapter()
+                .Use(convState);
+
+            await new TestFlow(adapter, async (turnContext) =>
+            {
+                if (turnContext.Activity.Type == ActivityTypes.Message)
+                {
+
+                    var state = await testProperty.GetAsync(turnContext);
+
+                    var waterfall = new Waterfall(new WaterfallStep[]
+                    {
+                    async (dc, args, next) => { await dc.Context.SendActivityAsync("step1"); },
+                    async (dc, args, next) => { await dc.Context.SendActivityAsync("step2"); },
+                    async (dc, args, next) => { await dc.Context.SendActivityAsync("step3"); },
+                    });
+
+
+                var dialogCompletion = await waterfall.ContinueAsync(turnContext, state);
+                    if (!dialogCompletion.IsActive && !dialogCompletion.IsCompleted)
+                    {
+                    await waterfall.BeginAsync(turnContext, state);
+                    }
+                }
+            })
+            .Test(activities)
+            .StartTestAsync();
+        }
+
+        [TestMethod]
+        public async Task WaterfallPrompt()
+        {
+            var activities = TranscriptUtilities.GetFromTestContext(TestContext);
+
+            var convState = new ConversationState(new MemoryStorage());
+            var testProperty = convState.CreateProperty<Dictionary<string, object>>("test", () => new Dictionary<string, object>());
+
+            TestAdapter adapter = new TestAdapter()
+                .Use(convState);
+
+            await new TestFlow(adapter, async (turnContext) =>
+            {
+                if (turnContext.Activity.Type == ActivityTypes.Message)
+                {
+                    var state = await testProperty.GetAsync(turnContext);
+
+                    var dialogs = new DialogSet();
+                    dialogs.Add("test-waterfall", Create_Waterfall2());
+                    dialogs.Add("number", new NumberPrompt<int>(Culture.English));
+
+                    var dc = dialogs.CreateContext(turnContext, state);
+
+                await dc.ContinueAsync();
+
+                    if (!turnContext.Responded)
+                    {
+                    await dc.BeginAsync("test-waterfall");
+                    }
+                }
+            })
+            .Test(activities)
+            .StartTestAsync();
+        }
+
+        private static WaterfallStep[] Create_Waterfall2()
+        {
+            return new WaterfallStep[] {
+                Waterfall2_Step1,
+                Waterfall2_Step2,
+                Waterfall2_Step3
+            };
+        }
+
+        private static async Task Waterfall2_Step1(DialogContext dc, object args, SkipStepFunction next)
+        {
+            await dc.Context.SendActivityAsync("step1");
+            await dc.PromptAsync("number", "Enter a number.", new PromptOptions { RetryPromptString = "It must be a number" });
+        }
+        private static async Task Waterfall2_Step2(DialogContext dc, object args, SkipStepFunction next)
+        {
+            if (args != null)
+            {
+                var numberResult = (NumberResult<int>)args;
+                await dc.Context.SendActivityAsync($"Thanks for '{numberResult.Value}'");
+            }
+            await dc.Context.SendActivityAsync("step2");
+            await dc.PromptAsync("number", "Enter a number.", new PromptOptions { RetryPromptString = "It must be a number" });
+        }
+        private static async Task Waterfall2_Step3(DialogContext dc, object args, SkipStepFunction next)
+        {
+            if (args != null)
+            {
+                var numberResult = (NumberResult<int>)args;
+                await dc.Context.SendActivityAsync($"Thanks for '{numberResult.Value}'");
+            }
+            await dc.Context.SendActivityAsync("step3");
+            await dc.EndAsync(new Dictionary<string, object> { { "Value", "All Done!" } });
+        }
+
+        [TestMethod]
+        public async Task WaterfallNested()
+        {
+            var activities = TranscriptUtilities.GetFromTestContext(TestContext);
+
+            var convState = new ConversationState(new MemoryStorage());
+            var testProperty = convState.CreateProperty<Dictionary<string, object>>("test", () => new Dictionary<string, object>());
+
+            TestAdapter adapter = new TestAdapter()
+                .Use(convState);
+
+            await new TestFlow(adapter, async (turnContext) =>
+            {
+                if (turnContext.Activity.Type == ActivityTypes.Message)
+                {
+                    var state = await testProperty.GetAsync(turnContext);
+                    var dialogs = new DialogSet();
+                    dialogs.Add("test-waterfall-a", Create_Waterfall3());
+                    dialogs.Add("test-waterfall-b", Create_Waterfall4());
+                    dialogs.Add("test-waterfall-c", Create_Waterfall5());
+
+                    var dc = dialogs.CreateContext(turnContext, state);
+
+                await dc.ContinueAsync();
+
+                    if (!turnContext.Responded)
+                    {
+                    await dc.BeginAsync("test-waterfall-a");
+                    }
+                }
+            })
+            .Test(activities)
+            .StartTestAsync();
+        }
+
+        private static WaterfallStep[] Create_Waterfall3()
+        {
+            return new WaterfallStep[] {
+                Waterfall3_Step1,
+                Waterfall3_Step2
+            };
+        }
+        private static WaterfallStep[] Create_Waterfall4()
+        {
+            return new WaterfallStep[] {
+                Waterfall4_Step1,
+                Waterfall4_Step2
+            };
+        }
+
+        private static WaterfallStep[] Create_Waterfall5()
+        {
+            return new WaterfallStep[] {
+                Waterfall5_Step1,
+                Waterfall5_Step2
+            };
+        }
+
+        private static async Task Waterfall3_Step1(DialogContext dc, object args, SkipStepFunction next)
+        {
+            await dc.Context.SendActivityAsync("step1");
+            await dc.BeginAsync("test-waterfall-b");
+        }
+        private static async Task Waterfall3_Step2(DialogContext dc, object args, SkipStepFunction next)
+        {
+            await dc.Context.SendActivityAsync("step2");
+            await dc.BeginAsync("test-waterfall-c");
+        }
+
+        private static async Task Waterfall4_Step1(DialogContext dc, object args, SkipStepFunction next)
+        {
+            await dc.Context.SendActivityAsync("step1.1");
+        }
+        private static async Task Waterfall4_Step2(DialogContext dc, object args, SkipStepFunction next)
+        {
+            await dc.Context.SendActivityAsync("step1.2");
+        }
+
+        private static async Task Waterfall5_Step1(DialogContext dc, object args, SkipStepFunction next)
+        {
+            await dc.Context.SendActivityAsync("step2.1");
+        }
+        private static async Task Waterfall5_Step2(DialogContext dc, object args, SkipStepFunction next)
+        {
+            await dc.Context.SendActivityAsync("step2.2");
+            await dc.EndAsync();
+        }
+    }
+}