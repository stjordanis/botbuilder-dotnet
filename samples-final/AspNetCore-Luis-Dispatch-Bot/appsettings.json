--- conflicted
+++ resolved
@@ -1,14 +1,9 @@
 ﻿{
   "MicrosoftAppId": "",
   "MicrosoftAppPassword": "",
-
-<<<<<<< HEAD
+   
   "Luis-Url": "https://westus.api.cognitive.microsoft.com/luis/v2.0/apps/",
   "Luis-SubscriptionKey": "",
-=======
-  "Luis-Url": "",
-  "Luis-SubscriptionId": "",
->>>>>>> bfbeb095
   "Luis-ModelId-Dispatcher": "",
   "Luis-ModelId-HomeAutomation": "",
   "Luis-ModelId-Weather": "",
